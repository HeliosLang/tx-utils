--- conflicted
+++ resolved
@@ -18,24 +18,14 @@
         specifier: ^0.2.3
         version: 0.2.3
       '@helios-lang/ledger':
-<<<<<<< HEAD
         specifier: ^0.8.2
         version: 0.8.2
-=======
-        specifier: ^0.7.9
-        version: 0.7.9
->>>>>>> 1d058bfc
       '@helios-lang/type-utils':
         specifier: ^0.3.0
         version: 0.3.0
       '@helios-lang/uplc':
-<<<<<<< HEAD
         specifier: ^0.8.3
         version: 0.8.3
-=======
-        specifier: ^0.7.15
-        version: 0.7.15
->>>>>>> 1d058bfc
     devDependencies:
       '@types/node':
         specifier: ^20.12.4
@@ -58,13 +48,8 @@
   '@helios-lang/codec-utils@0.3.4':
     resolution: {integrity: sha512-YiYwBwkbRmu9/4tqHNGIk/haVb0+MLrwXZc+6/KMwGT5WKzypZSkDgH+aZEdHtdTmYhVyIj9ojBljAhMxi8ezg==}
 
-<<<<<<< HEAD
-  '@helios-lang/compiler-utils@0.5.14':
-    resolution: {integrity: sha512-8mRKCKPflq85M8sf96QLjyulPhlFDPoXIplfN8cJxVvBA8AbPoUKVfqaGyYyNoRPPhXxvcSoDg9Nz0NB2JHsqw==}
-=======
   '@helios-lang/compiler-utils@0.5.15':
     resolution: {integrity: sha512-tPI92av0d4eOR4a2U1ORNeT2Sanc9AvvoNQn9aZHSSn10rW1AvDnqd7L4Zj0cjc9uT6BD4wFv0jVdr3gECODVQ==}
->>>>>>> 1d058bfc
 
   '@helios-lang/crypto@0.2.3':
     resolution: {integrity: sha512-Vyauv8fSrev2BFVn5RrHvMtgHzClogWFnX9CPm8024NEzlEL6jrXYiF8VAoegWX46GGZQE2ZEZxZciiKClaR3A==}
@@ -72,27 +57,14 @@
   '@helios-lang/era@0.1.4':
     resolution: {integrity: sha512-wBV/qDLvfSwSywaQlo1EdnVhMW7XBSS2AnaOFmpLS/RrA75arn7ngf+MbEsfjQ1qayIPOPdL96M6vzPtauttWA==}
 
-<<<<<<< HEAD
   '@helios-lang/ledger@0.8.2':
     resolution: {integrity: sha512-oSIOJLBTriL6UKvX5LXVY6A5POunPoZeTYI328DhIfTXFtTlIfNuc6c2WwiufIep+DoskpoyxgWuM+NZRTXsLQ==}
-=======
-  '@helios-lang/ledger@0.7.9':
-    resolution: {integrity: sha512-LIXbbZr7mCgyQ4+rKr0lTw8zd0yf+EZ5D2XBR8ULxgScV/DTQvO0YprnRdUrti2/RV1n4i7phXENkbLbdvFTwA==}
->>>>>>> 1d058bfc
 
   '@helios-lang/type-utils@0.2.9':
     resolution: {integrity: sha512-79/aGqD9ZXNXUypDHf+tSSg4PBacovX5Q4U2GXKVcaH5a194PVZJ+Dsz2J5vLREUeSwSM7HLTEysqasyadbtEQ==}
 
-<<<<<<< HEAD
   '@helios-lang/uplc@0.8.3':
     resolution: {integrity: sha512-O4IBcBSsQIRmdvwNk8bRThgvDBF2ssJ7r8KVFXQJC9umHfGKp9hivtmch2Kew9mnceVss3p71FqPW5QP5PrWuQ==}
-=======
-  '@helios-lang/type-utils@0.3.0':
-    resolution: {integrity: sha512-7iEzd/6Qw7srA5ye2gveUcNlRA5jpZZ2YGeCOZc93irpFwpZaJl8P35yQfRXTRfX77W5t57Hc+Zmg/I2eGbq2Q==}
-
-  '@helios-lang/uplc@0.7.15':
-    resolution: {integrity: sha512-GAzsIJXtlA6B9wz5avA+cFIe1wLmzztIfUHfWPanp1q9FjYBPbA/Bv25CdGJC6pAGG/tq9uVAixGHQKBIToFDw==}
->>>>>>> 1d058bfc
 
   '@shikijs/core@1.23.1':
     resolution: {integrity: sha512-NuOVgwcHgVC6jBVH5V7iblziw6iQbWWHrj5IlZI3Fqu2yx9awH7OIQkXIcsHsUmY19ckwSgUMgrqExEyP5A0TA==}
@@ -294,11 +266,7 @@
 
   '@helios-lang/codec-utils@0.3.4': {}
 
-<<<<<<< HEAD
-  '@helios-lang/compiler-utils@0.5.14':
-=======
   '@helios-lang/compiler-utils@0.5.15':
->>>>>>> 1d058bfc
     dependencies:
       '@helios-lang/codec-utils': 0.3.4
       '@helios-lang/type-utils': 0.2.9
@@ -310,39 +278,21 @@
 
   '@helios-lang/era@0.1.4': {}
 
-<<<<<<< HEAD
   '@helios-lang/ledger@0.8.2':
-=======
-  '@helios-lang/ledger@0.7.9':
->>>>>>> 1d058bfc
     dependencies:
       '@helios-lang/cbor': 0.3.1
       '@helios-lang/codec-utils': 0.3.4
       '@helios-lang/crypto': 0.2.3
       '@helios-lang/type-utils': 0.2.9
-<<<<<<< HEAD
       '@helios-lang/uplc': 0.8.3
 
   '@helios-lang/type-utils@0.2.9': {}
 
   '@helios-lang/uplc@0.8.3':
-=======
-      '@helios-lang/uplc': 0.7.15
-
-  '@helios-lang/type-utils@0.2.9': {}
-
-  '@helios-lang/type-utils@0.3.0': {}
-
-  '@helios-lang/uplc@0.7.15':
->>>>>>> 1d058bfc
     dependencies:
       '@helios-lang/cbor': 0.3.1
       '@helios-lang/codec-utils': 0.3.4
-<<<<<<< HEAD
-      '@helios-lang/compiler-utils': 0.5.14
-=======
       '@helios-lang/compiler-utils': 0.5.15
->>>>>>> 1d058bfc
       '@helios-lang/crypto': 0.2.3
       '@helios-lang/era': 0.1.4
       '@helios-lang/type-utils': 0.2.9
